import asyncio
from random import sample
from typing import Annotated

import aiohttp
from fastapi import APIRouter, Depends, HTTPException, Request, status

from api.config import TRUSTED_IPS, WIREGUARD_IPS, USING_WIREGUARD, state
from api.dependecies.auth import get_current_user
from api.models.parsers import ReconstructSecret, ReturnCalculatedShare, TokenData
from api.utils.utils import (
    computate_coefficients,
    reconstruct_secret,
    send_get_request,
    validate_initialized,
    validate_initialized_shares,
)

router = APIRouter(
    prefix="/api",
    tags=["Reconstruction"],
)


@router.get(
    "/return-share-to-reconstruct/{share_to_reconstruct}",
    status_code=status.HTTP_200_OK,
    summary="Return the share to reconstruct",
    response_description="Returns the party identifier along with the share to reconstruct (in hexadecimal).",
    response_model=ReturnCalculatedShare,
    responses={
        200: {
            "description": "Share to reconstruct returned successfully.",
            "content": {
                "application/json": {
                    "example": {"id": 1, "share_to_reconstruct": "0x123abc456def"}
                }
            },
        },
        400: {
            "description": "Invalid configuration.",
            "content": {
                "application/json": {
                    "example": {"detail": "Invalid TRUSTED_IPS configuration."}
                }
            },
        },
        403: {
            "description": "Forbidden. Request not from trusted IP.",
            "content": {
                "application/json": {
                    "example": {
                        "detail": "You do not have permission to access this resource."
                    }
                }
            },
        },
    },
)

def request_is_from_trusted_ip(request: Request, X_Forwarded_For: Optional[str] = Header(None)):
    if USING_WIREGUARD:
        trusted_ips = WIREGUARD_IPS
        used_configuration = "WIREGUARD_IPS"
    else:
        trusted_ips = TRUSTED_IPS
        used_configuration = "TRUSTED_IPS"
    
    is_trusted = False
    if isinstance(trusted_ips, (list, tuple)):
        if X_Forwarded_For:
            forwarded_ip = X_Forwarded_For.split(":")[0]
            if forwarded_ip in trusted_ips:
                is_trusted=True
        elif request.client is not None and request.client.host in trusted_ips:
            # If no X-Forwarded-For header is present, check the direct client IP
            # This is useful for cases where the request is not behind a proxy
            # and the client IP is directly accessible.
            is_trusted = True
        else:
            raise HTTPException(
                status_code=status.HTTP_400_BAD_REQUEST,
                detail=f"Invalid {used_configuration} configuration.",
            )
    return is_trusted

async def get_share_to_reconstruct(
    share_to_reconstruct: str,
    request: Request
):
    """
    Returns the share for reconstruction associated with the requested share key.

    Path Parameters:
    - share_to_reconstruct: The share key to retrieve the associated share.
    """
<<<<<<< HEAD
    if not request_is_from_trusted_ip(request):
=======
    if not request_is_from_trusted_ip(request,X_Forwarded_For):
>>>>>>> 1cb3b7e6
        raise HTTPException(
                status_code=status.HTTP_403_FORBIDDEN,
                detail="You do not have permission to access this resource.",
            )
<<<<<<< HEAD
    
    # Remove forbidden keys from the shares dictionary for safety
    forbidden_keys = {"client_shares", "shared_r", "shared_q", "shared_u"}
    shares = {
        k: v
        for k, v in state.get("shares", {}).items()
        if k.lower() not in forbidden_keys
    }

    if share_to_reconstruct.strip().lower() not in shares:
        raise HTTPException(
            status_code=status.HTTP_403_FORBIDDEN,
            detail="You do not have permission to access this resource.",
        )
=======
>>>>>>> 1cb3b7e6

    validate_initialized(["id"])
    validate_initialized_shares([share_to_reconstruct])

    return {
        "id": state.get("id", None),
        "share_to_reconstruct": hex(shares.get(share_to_reconstruct, 0)),
    }


@router.get(
    "/reconstruct-secret/{share_to_reconstruct}",
    status_code=status.HTTP_200_OK,
    summary="Reconstruct the secret",
    response_description="Reconstructed secret returned as hexadecimal string.",
    response_model=ReconstructSecret,
    responses={
        200: {
            "description": "Secret reconstructed successfully.",
            "content": {"application/json": {"example": {"secret": "0x123abc456def"}}},
        },
        400: {
            "description": "Server is not initialized.",
            "content": {
                "application/json": {"example": {"detail": "n is not initialized."}}
            },
        },
        403: {
            "description": "Forbidden. User does not have permission.",
            "content": {
                "application/json": {
                    "example": {
                        "detail": "You do not have permission to access this resource."
                    }
                }
            },
        },
    },
)
async def return_secret(
    share_to_reconstruct: str,
    current_user: Annotated[TokenData, Depends(get_current_user)],
):
    """
    Reconstructs the secret from the available calculated shares.

    Path Parameters:
    - share_to_reconstruct: The share key to reconstruct the secret from.
    """
    if not current_user.is_admin:
        raise HTTPException(
            status_code=status.HTTP_403_FORBIDDEN,
            detail="You do not have permission to access this resource.",
        )

    validate_initialized(["parties", "id", "t", "p"])
    validate_initialized_shares([share_to_reconstruct])

    parties = [
        party
        for i, party in enumerate(state.get("parties", []))
        if i != state.get("id", 0) - 1
    ]
    selected_parties = sample(parties, state.get("t", 0) - 1)

    async with aiohttp.ClientSession() as session:
        calculated_shares = []
        tasks = []
        for party in selected_parties:
            url = f"{party}/api/return-share-to-reconstruct/{share_to_reconstruct}"
            tasks.append(send_get_request(session, url))

        results = await asyncio.gather(*tasks)

        for result in results:
            calculated_shares.append(
                (result.get("id"), int(result.get("share_to_reconstruct"), 16))
            )

        calculated_shares.append(
            (
                state.get("id", None),
                state.get("shares", {}).get(share_to_reconstruct, 0),
            )
        )

        coefficients = computate_coefficients(calculated_shares, state.get("p", 0))

        secret = reconstruct_secret(calculated_shares, coefficients, state.get("p", 0))

        return {"secret": hex(secret % state.get("p", 0))}<|MERGE_RESOLUTION|>--- conflicted
+++ resolved
@@ -5,6 +5,7 @@
 import aiohttp
 from fastapi import APIRouter, Depends, HTTPException, Request, status
 
+from api.config import TRUSTED_IPS, WIREGUARD_IPS, USING_WIREGUARD, state
 from api.config import TRUSTED_IPS, WIREGUARD_IPS, USING_WIREGUARD, state
 from api.dependecies.auth import get_current_user
 from api.models.parsers import ReconstructSecret, ReturnCalculatedShare, TokenData
@@ -94,16 +95,11 @@
     Path Parameters:
     - share_to_reconstruct: The share key to retrieve the associated share.
     """
-<<<<<<< HEAD
     if not request_is_from_trusted_ip(request):
-=======
-    if not request_is_from_trusted_ip(request,X_Forwarded_For):
->>>>>>> 1cb3b7e6
         raise HTTPException(
                 status_code=status.HTTP_403_FORBIDDEN,
                 detail="You do not have permission to access this resource.",
             )
-<<<<<<< HEAD
     
     # Remove forbidden keys from the shares dictionary for safety
     forbidden_keys = {"client_shares", "shared_r", "shared_q", "shared_u"}
@@ -115,11 +111,9 @@
 
     if share_to_reconstruct.strip().lower() not in shares:
         raise HTTPException(
-            status_code=status.HTTP_403_FORBIDDEN,
-            detail="You do not have permission to access this resource.",
-        )
-=======
->>>>>>> 1cb3b7e6
+                status_code=status.HTTP_403_FORBIDDEN,
+                detail="You do not have permission to access this resource.",
+            )
 
     validate_initialized(["id"])
     validate_initialized_shares([share_to_reconstruct])
